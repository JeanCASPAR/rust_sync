--- conflicted
+++ resolved
@@ -600,17 +600,12 @@
                 )
                 .unwrap(); // we check above that this is correct
                 Self {
-<<<<<<< HEAD
                     types: merge_type.into(),
-                    kind: ExprKind::Merge(clock, Box::new(typed_e_true), Box::new(typed_e_false)),
-=======
-                    types: types![merge_type],
                     kind: ExprKind::If(
                         Box::new(clock),
                         Box::new(typed_e_true),
                         Box::new(typed_e_false),
                     ),
->>>>>>> 02288292
                     span,
                 }
             }
