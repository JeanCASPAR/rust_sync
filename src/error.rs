use itertools::Itertools;
use proc_macro2::{Ident, Span};
use proc_macro_error::abort;

use crate::parser::{Type, Types};

pub struct Error {
    kind: Box<ErrorKind>,
    span: Span,
}

impl Error {
    #[inline]
    pub fn new(kind: ErrorKind, span: Span) -> Self {
        Self {
            kind: Box::new(kind),
            span,
        }
    }

    pub fn undef_var(ident: &Ident) -> Self {
        Self::new(
            ErrorKind::UndefinedVariable {
                variable: ident.to_string(),
            },
            ident.span(),
        )
    }

    pub fn non_bool_cond(span: Span) -> Self {
        Self::new(ErrorKind::NonBoolCond, span)
    }

    pub fn external_symbol_not_toplevel(span: Span, symbol: String) -> Self {
        Self::new(ErrorKind::ExternalSymbolNotToplevel { symbol }, span)
    }

    pub fn type_mismatch(span: Span, left_type: Type, right_type: Type) -> Self {
        Self::new(
            ErrorKind::TypeMismatch {
                left_type,
                right_type,
            },
            span,
        )
    }

    pub fn twice_var(name: String, def_span: Span, found_span: Span) -> Self {
        Self::new(ErrorKind::TwiceVar { name, def_span }, found_span.clone())
    }

    pub fn negative_first_index(span: Span) -> Self {
        Self::new(ErrorKind::NegativeFirstIndex, span)
    }

    pub fn then_type_mismatch(span: Span, left_type: Type, right_type: Type) -> Self {
        Self::new(
            ErrorKind::ThenTypeMismatch {
                left_type,
                right_type,
            },
            span,
        )
    }

    pub fn bool_arithmetic(span: Span) -> Self {
        Self::new(ErrorKind::BoolArithmetic, span)
    }

    pub fn number_logic(span: Span) -> Self {
        Self::new(ErrorKind::NumberLogic, span)
    }

    pub fn float_cast(span: Span, ty: Type) -> Self {
        Self::new(ErrorKind::FloatCast { ty }, span)
    }

    pub(crate) fn no_tuples(span: Span, types: Types) -> Error {
        Self::new(ErrorKind::NoTuples { types }, span)
    }

    pub fn raise(self) -> ! {
        match *self.kind {
            ErrorKind::TwiceVar { name, def_span } => {
                abort!(
                    self.span, "variable `{}` is defined twice", name;
                    hint = def_span => "the variable was previously defined here"
                );
            }
            ErrorKind::UndefinedVariable { variable } => {
                abort!(self.span, "Variable `{}` is undefined.", variable);
            }
            ErrorKind::NegativeFirstIndex => {
                abort!(
                    self.span,
                    "this expression will cause an access to an undefined value"
                );
            }
            ErrorKind::ThenTypeMismatch {
                left_type,
                right_type,
            } => {
                abort!(
                    self.span,
                    "type mismatch: `{}` and `{}`",
                    left_type,
                    right_type
                )
            }
            ErrorKind::BoolArithmetic => {
                abort!(
                    self.span,
                    "type mismatch: expected `{number}`, found `bool`"
                )
            }
            ErrorKind::NumberLogic => {
                abort!(
                    self.span,
                    "type mismatch: expected `bool`, found `{number}`"
                )
            }
            ErrorKind::FloatCast { ty } => {
<<<<<<< HEAD
                abort!(self.span, "type mismatch: `{}` is not castable to float", ty)
=======
                abort!(
                    self.span,
                    "type mismatch: `{}` is not castable to float",
                    ty
                )
>>>>>>> 4e08591c
            }
            ErrorKind::TypeMismatch {
                left_type,
                right_type,
            } => {
                abort!(
                    self.span,
                    "type mismatch: left has type `{}`, right has type `{}`",
                    left_type,
                    right_type,
                )
            }
            ErrorKind::NonBoolCond => abort!(
                self.span,
                "type error: a condition should have type `{bool}`"
            ),
            ErrorKind::ExternalSymbolNotToplevel { symbol } => abort!(
                self.span,
                "Rust function call expressions should be assigned to a variable right away";
                help = "`{}` is an external Rust symbol", symbol
            ),
            ErrorKind::NoTuples { types } => abort!(
                self.span,
                "tuples don't exist: ({}) is not a valid type...",
                types.iter().format(", "),
            ),
        }
    }
}

pub enum ErrorKind {
    UndefinedVariable { variable: String },
    TwiceVar { name: String, def_span: Span },
    NegativeFirstIndex,
    BoolArithmetic,
    NumberLogic,
    FloatCast { ty: Type },
    ThenTypeMismatch { left_type: Type, right_type: Type },
    TypeMismatch { left_type: Type, right_type: Type },
    NonBoolCond,
    ExternalSymbolNotToplevel { symbol: String },
    NoTuples { types: Types },
}<|MERGE_RESOLUTION|>--- conflicted
+++ resolved
@@ -120,15 +120,11 @@
                 )
             }
             ErrorKind::FloatCast { ty } => {
-<<<<<<< HEAD
-                abort!(self.span, "type mismatch: `{}` is not castable to float", ty)
-=======
                 abort!(
                     self.span,
                     "type mismatch: `{}` is not castable to float",
                     ty
                 )
->>>>>>> 4e08591c
             }
             ErrorKind::TypeMismatch {
                 left_type,
