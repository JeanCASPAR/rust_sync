use proc_macro2::Span;
use std::fmt::Display;

use patricia_tree::StringPatriciaMap;
use syn::{
    braced, parenthesized,
    parse::{Parse, ParseStream},
    punctuated::{Pair, Punctuated},
    token::Paren,
    Ident, LitBool, LitFloat, LitInt, Token,
};

use crate::error::Error;

mod kw {
    use syn::custom_keyword;

    custom_keyword!(node);
    custom_keyword!(pre);
    custom_keyword!(merge);
    custom_keyword!(when);
}

#[derive(Clone, Copy, PartialEq, Eq)]
pub enum Type {
    Int64,
    Float64,
    Bool,
}

impl Parse for Type {
    fn parse(input: ParseStream) -> syn::Result<Self> {
        Ok(input.parse::<TypeSpan>()?.inner())
    }
}

struct TypeSpan {
    inner: Type,
    span: Span,
}

impl TypeSpan {
    fn span(&self) -> Span {
        self.span
    }

    fn inner(self) -> Type {
        self.inner
    }
}

impl Parse for TypeSpan {
    fn parse(input: ParseStream) -> syn::Result<Self> {
        let ty_name = input.parse::<Ident>()?;
        let ty = match &ty_name.to_string() as &str {
            "int" => Type::Int64,
            "float" => Type::Float64,
            "bool" => Type::Bool,
            s => return Err(input.error(format!("Expected type int, float or bool, got {}", s))),
        };
        Ok(TypeSpan {
            inner: ty,
            span: ty_name.span(),
        })
    }
}

impl Display for Type {
    fn fmt(&self, f: &mut std::fmt::Formatter<'_>) -> std::fmt::Result {
        match self {
            Type::Int64 => write!(f, "int"),
            Type::Float64 => write!(f, "float"),
            Type::Bool => write!(f, "bool"),
        }
    }
}

pub struct NodeParam {
    pub id: Ident,
    pub ty: Type,
    pub span: Span,
}

impl Parse for NodeParam {
    fn parse(input: ParseStream) -> syn::Result<Self> {
        let id = input.parse::<Ident>()?;
        let _ = input.parse::<Token![:]>()?;
        let span = input.span();
        let ty = input.parse::<Type>()?;
        let span = id.span().join(span).unwrap();
        Ok(NodeParam { id, ty, span })
    }
}

pub struct NodeParams(pub Vec<NodeParam>);

impl Parse for NodeParams {
    fn parse(input: ParseStream) -> syn::Result<Self> {
        let content;
        parenthesized!(content in input);
        Ok(NodeParams(
            content
                .parse_terminated(NodeParam::parse, Token![,])?
                .into_pairs()
                .map(|pair| match pair {
                    Pair::Punctuated(t, _) | Pair::End(t) => t,
                })
                .collect(),
        ))
    }
}

pub struct NodeReturn(pub Vec<Ident>);

impl Parse for NodeReturn {
    fn parse(input: ParseStream) -> syn::Result<Self> {
        let content;
        parenthesized!(content in input);
        let ret: Vec<_> = content
            .parse_terminated(Ident::parse, Token![,])?
            .into_pairs()
            .map(|pair| match pair {
                Pair::Punctuated(t, _) | Pair::End(t) => t,
            })
            .collect();
<<<<<<< HEAD
        // if ret.is_empty() {
        //     return Err(input.error("Can't return no value"));
        // }
=======

>>>>>>> a6d67fe2
        Ok(NodeReturn(ret))
    }
}

pub enum MathBinOp {
    Add,
    Sub,
    Mul,
    Div,
    Rem,
    Ge,
    Gt,
    Le,
    Lt,
    Eq,
    NEq,
    And,
    Or,
}

/// Expression grammar :
/// E0 -> E1 when var | E1
/// E1 -> E2 -> E1 | E2
/// E2 -> E2 + E3 | E1 - E3 | E3
/// E3 -> E3 * E4 | E2 / E4 | E2 % E4 | E4
/// E4 -> -E5 | pre E5 | E5
/// E5 -> E6 as float | E6
/// E6 -> E7 >= E7 | E7 > E7 | E7 <= E7 | E7 == E7 | E7 != E7 | E7
/// E7 -> !E8 | E8
/// E8 -> E8 && E9 | E8
/// E9 -> E9 || E10 | E10
/// E10 -> lit
///     | var
///     | fun ( E0, ..., E0 )
///     | if E0 { E0 } else { E0 }
///     | (E0)
/// <=========================>
///  E0 -> E1 when var
///      | E1
///  E1 -> E2 => E1
///      | E2
///  E2 -> E3 E2'
///  E3 -> E4 E3'
///  E4 -> -E5
///      | pre E5
///      | E5
///  E5 -> E6 as float
///      | E6
///  E6 -> E7 >= E7
///      | E7 > E7
///      | E7 <= E7
///      | E7 < E7
///      | E7 == E7
///      | E7 != E7
///      | E7
///  E7 -> !E8
///      | E8
///  E8 -> E9 E8'
///  E9 -> E10 E9'
///  E10 -> lit
///      | var
///      | fun ( E0, ..., E0 )
///      | if E0 { E0 } else { E0 }
///      | (E0)
///      | ()
///      | merge var { true => E0, false => E0 }
/// E2' -> + E3 E2'
///      | - E3 E2'
///      | ε
/// E3' -> * E4 E3'
///      | / E4 E3'
///      | % E4 E3'
///      | ε
/// E8' -> && E9 E8'
///      | ε
/// E9' -> || E10 E9'
///      | ε
///  ===================
///
/// E -> E0
/// after each -, we must check that there is no >, because -> is not a real token
/// and it makes the grammar ambiguous

/// spans correspond to operators and constants
pub enum Expr {
    Var(Ident),
    Pre(Span, Box<ExprSpan>),
    Then(Box<ExprSpan>, Span, Box<ExprSpan>),
    Minus(Span, Box<ExprSpan>),
    Not(Span, Box<ExprSpan>),
    MathBinOp(Box<ExprSpan>, MathBinOp, Span, Box<ExprSpan>),
    If(Box<ExprSpan>, Box<ExprSpan>, Box<ExprSpan>),
    Int(i64, Span),
    Float(f64, Span),
    Bool(bool, Span),
    /// cast an int to a float
    FloatCast(Box<ExprSpan>),
    FunCall(Ident, Vec<ExprSpan>),
    Unit,
    Merge(Ident, Box<ExprSpan>, Box<ExprSpan>),
    When(Box<ExprSpan>, Span, Ident),
}
pub struct ExprSpan(Expr, Span);

impl ExprSpan {
    pub fn inner(self) -> Expr {
        self.0
    }

    pub fn span(&self) -> Span {
        self.1
    }
}

mod expr_internals {
    use syn::spanned::Spanned;

    use super::*;

    pub(super) enum Expr0 {
        When(Box<Expr1>, Span, Ident),
        Down(Box<Expr1>),
    }

    impl Parse for Expr0 {
        fn parse(input: ParseStream) -> syn::Result<Self> {
            let e = input.parse::<Expr1>()?;
            if input.peek(kw::when) {
                let sp = input.parse::<kw::when>()?.span();
                let id = input.parse::<Ident>()?;
                Ok(Expr0::When(Box::new(e), sp, id))
            } else {
                Ok(Expr0::Down(Box::new(e)))
            }
        }
    }

    impl Into<ExprSpan> for Expr0 {
        fn into(self) -> ExprSpan {
            match self {
                Self::When(e, sp, id) => {
                    let e: ExprSpan = (*e).into();
                    let sp = e.span().join(sp).unwrap().join(id.span()).unwrap();
                    ExprSpan(Expr::When(Box::new(e), sp, id), sp)
                }
                Self::Down(e) => (*e).into(),
            }
        }
    }

    pub(super) enum Expr1 {
        Then(Box<Expr2>, Span, Box<Expr1>),
        Down(Box<Expr2>),
    }

    impl Parse for Expr1 {
        fn parse(input: ParseStream) -> syn::Result<Self> {
            let e1 = input.parse::<Expr2>()?;
            if input.peek(Token![->]) {
                let sp = input.span();
                let _ = input.parse::<Token![->]>()?;
                let e2 = input.parse::<Expr1>()?;
                Ok(Expr1::Then(Box::new(e1), sp, Box::new(e2)))
            } else {
                Ok(Expr1::Down(Box::new(e1)))
            }
        }
    }

    impl Into<ExprSpan> for Expr1 {
        fn into(self) -> ExprSpan {
            match self {
                Self::Then(e1, sp, e2) => {
                    let e1: ExprSpan = (*e1).into();
                    let e2: ExprSpan = (*e2).into();
                    let span = e1.span().join(e2.span()).unwrap();
                    ExprSpan(Expr::Then(Box::new(e1), sp, Box::new(e2)), span)
                }
                Self::Down(e) => (*e).into(),
            }
        }
    }

    pub(super) struct Expr2(Box<Expr3>, Box<Expr2bis>);

    impl Parse for Expr2 {
        fn parse(input: ParseStream) -> syn::Result<Self> {
            let e1 = input.parse::<Expr3>()?;
            let e2 = input.parse::<Expr2bis>()?;
            Ok(Expr2(Box::new(e1), Box::new(e2)))
        }
    }

    impl Into<ExprSpan> for Expr2 {
        fn into(self) -> ExprSpan {
            let e = (*self.0).into();
            self.1.into_with_ctx(e)
        }
    }

    pub(super) enum Expr2bis {
        Add(Span, Box<Expr3>, Box<Expr2bis>),
        Sub(Span, Box<Expr3>, Box<Expr2bis>),
        Empty,
    }

    impl Parse for Expr2bis {
        fn parse(input: ParseStream) -> syn::Result<Self> {
            if input.peek(Token![+]) {
                let opspan = input.span();
                let _ = input.parse::<Token![+]>()?;
                let e1 = input.parse::<Expr3>()?;
                let e2 = input.parse::<Expr2bis>()?;
                Ok(Expr2bis::Add(opspan, Box::new(e1), Box::new(e2)))
            } else if input.peek(Token![-]) && !input.peek2(Token![>]) {
                let opspan = input.span();
                let _ = input.parse::<Token![-]>()?;
                let e1 = input.parse::<Expr3>()?;
                let e2 = input.parse::<Expr2bis>()?;
                Ok(Expr2bis::Sub(opspan, Box::new(e1), Box::new(e2)))
            } else {
                Ok(Expr2bis::Empty)
            }
        }
    }

    impl Expr2bis {
        fn into_with_ctx(self, e: ExprSpan) -> ExprSpan {
            match self {
                Self::Add(sp, e1, e2) => {
                    let spe = e.span();
                    let e1: ExprSpan = (*e1).into();
                    let sp1 = e1.span();
                    (*e2).into_with_ctx(ExprSpan(
                        Expr::MathBinOp(Box::new(e), MathBinOp::Add, sp, Box::new(e1)),
                        spe.join(sp1).unwrap(),
                    ))
                }
                Self::Sub(sp, e1, e2) => {
                    let spe = e.span();
                    let e1: ExprSpan = (*e1).into();
                    let sp1 = e1.span();
                    (*e2).into_with_ctx(ExprSpan(
                        Expr::MathBinOp(Box::new(e), MathBinOp::Sub, sp, Box::new(e1)),
                        spe.join(sp1).unwrap(),
                    ))
                }
                Self::Empty => e,
            }
        }
    }

    pub(super) struct Expr3(Box<Expr4>, Box<Expr3bis>);

    impl Parse for Expr3 {
        fn parse(input: ParseStream) -> syn::Result<Self> {
            let e1 = input.parse::<Expr4>()?;
            let e2 = input.parse::<Expr3bis>()?;
            Ok(Expr3(Box::new(e1), Box::new(e2)))
        }
    }

    impl Into<ExprSpan> for Expr3 {
        fn into(self) -> ExprSpan {
            let e = (*self.0).into();
            self.1.into_with_ctx(e)
        }
    }

    pub(super) enum Expr3bis {
        Mul(Span, Box<Expr4>, Box<Expr3bis>),
        Div(Span, Box<Expr4>, Box<Expr3bis>),
        Rem(Span, Box<Expr4>, Box<Expr3bis>),
        Empty,
    }

    impl Parse for Expr3bis {
        fn parse(input: ParseStream) -> syn::Result<Self> {
            if input.peek(Token![*]) {
                let opspan = input.span();
                let _ = input.parse::<Token![*]>()?;
                let e1 = input.parse::<Expr4>()?;
                let e2 = input.parse::<Expr3bis>()?;
                Ok(Expr3bis::Mul(opspan, Box::new(e1), Box::new(e2)))
            } else if input.peek(Token![/]) {
                let opspan = input.span();
                let _ = input.parse::<Token![/]>()?;
                let e1 = input.parse::<Expr4>()?;
                let e2 = input.parse::<Expr3bis>()?;
                Ok(Expr3bis::Div(opspan, Box::new(e1), Box::new(e2)))
            } else if input.peek(Token![%]) {
                let opspan = input.span();
                let _ = input.parse::<Token![%]>()?;
                let e1 = input.parse::<Expr4>()?;
                let e2 = input.parse::<Expr3bis>()?;
                Ok(Expr3bis::Rem(opspan, Box::new(e1), Box::new(e2)))
            } else {
                Ok(Expr3bis::Empty)
            }
        }
    }

    impl Expr3bis {
        fn into_with_ctx(self, e: ExprSpan) -> ExprSpan {
            match self {
                Self::Mul(sp, e1, e2) => {
                    let spe = e.span();
                    let e1: ExprSpan = (*e1).into();
                    let sp1 = e1.span();
                    (*e2).into_with_ctx(ExprSpan(
                        Expr::MathBinOp(Box::new(e), MathBinOp::Mul, sp, Box::new(e1)),
                        spe.join(sp1).unwrap(),
                    ))
                }
                Self::Div(sp, e1, e2) => {
                    let spe = e.span();
                    let e1: ExprSpan = (*e1).into();
                    let sp1 = e1.span();
                    (*e2).into_with_ctx(ExprSpan(
                        Expr::MathBinOp(Box::new(e), MathBinOp::Div, sp, Box::new(e1)),
                        spe.join(sp1).unwrap(),
                    ))
                }
                Self::Rem(sp, e1, e2) => {
                    let spe = e.span();
                    let e1: ExprSpan = (*e1).into();
                    let sp1 = e1.span();
                    (*e2).into_with_ctx(ExprSpan(
                        Expr::MathBinOp(Box::new(e), MathBinOp::Rem, sp, Box::new(e1)),
                        spe.join(sp1).unwrap(),
                    ))
                }
                Self::Empty => e,
            }
        }
    }

    pub(super) enum Expr4 {
        Minus(Span, Box<Expr5>),
        Pre(Span, Box<Expr5>),
        Down(Box<Expr5>),
    }

    impl Parse for Expr4 {
        fn parse(input: ParseStream) -> syn::Result<Self> {
            if input.peek(Token![-]) && !input.peek2(Token![>]) {
                let opspan = input.span();
                let _ = input.parse::<Token![-]>()?;
                let e = input.parse::<Expr5>()?;
                Ok(Expr4::Minus(opspan, Box::new(e)))
            } else if input.peek(kw::pre) {
                let opspan = input.parse::<kw::pre>()?.span;
                let e = input.parse::<Expr5>()?;
                Ok(Expr4::Pre(opspan, Box::new(e)))
            } else {
                let e = input.parse::<Expr5>()?;
                Ok(Expr4::Down(Box::new(e)))
            }
        }
    }

    impl Into<ExprSpan> for Expr4 {
        fn into(self) -> ExprSpan {
            match self {
                Self::Minus(opspan, e) => {
                    let e: ExprSpan = (*e).into();
                    let span = opspan.join(e.span()).unwrap();
                    ExprSpan(Expr::Minus(opspan, Box::new(e)), span)
                }
                Self::Pre(opspan, e) => {
                    let e: ExprSpan = (*e).into();
                    let span = opspan.join(e.span()).unwrap();
                    ExprSpan(Expr::Pre(opspan, Box::new(e)), span)
                }
                Self::Down(e) => (*e).into(),
            }
        }
    }

    pub(super) enum Expr5 {
        FloatCast(Box<Expr6>, Span),
        Down(Box<Expr6>),
    }

    impl Parse for Expr5 {
        fn parse(input: ParseStream) -> syn::Result<Self> {
            let e = input.parse::<Expr6>()?;
            if input.peek(Token![as]) {
                let _ = input.parse::<Token![as]>()?;
                let ty = input.parse::<TypeSpan>()?;
                let span = ty.span();
                match ty.inner() {
                    Type::Float64 => Ok(Expr5::FloatCast(Box::new(e), span)),
                    _ => Err(input.error("You can only cast to float")),
                }
            } else {
                Ok(Expr5::Down(Box::new(e)))
            }
        }
    }

    impl Into<ExprSpan> for Expr5 {
        fn into(self) -> ExprSpan {
            match self {
                Self::FloatCast(e, sp) => {
                    let e: ExprSpan = (*e).into();
                    let span = e.span().join(sp).unwrap();
                    ExprSpan(Expr::FloatCast(Box::new(e)), span)
                }
                Self::Down(e) => (*e).into(),
            }
        }
    }

    pub(super) enum Expr6 {
        Ge(Box<Expr7>, Span, Box<Expr7>),
        Gt(Box<Expr7>, Span, Box<Expr7>),
        Le(Box<Expr7>, Span, Box<Expr7>),
        Lt(Box<Expr7>, Span, Box<Expr7>),
        Eq(Box<Expr7>, Span, Box<Expr7>),
        NEq(Box<Expr7>, Span, Box<Expr7>),
        Down(Box<Expr7>),
    }

    impl Parse for Expr6 {
        fn parse(input: ParseStream) -> syn::Result<Self> {
            let e0 = input.parse::<Expr7>()?;
            let lookahead = input.lookahead1();
            let (op, opspan): (fn(_, _, _) -> _, _) = if lookahead.peek(Token![>=]) {
                let span = input.parse::<Token![>=]>()?.span();
                (Expr6::Ge, span)
            } else if lookahead.peek(Token![>]) {
                let span = input.parse::<Token![>]>()?.span();
                (Expr6::Gt, span)
            } else if lookahead.peek(Token![<=]) {
                let span = input.parse::<Token![<=]>()?.span();
                (Expr6::Le, span)
            } else if lookahead.peek(Token![<]) {
                let span = input.parse::<Token![<]>()?.span();
                (Expr6::Lt, span)
            } else if lookahead.peek(Token![==]) {
                let span = input.parse::<Token![==]>()?.span();
                (Expr6::Eq, span)
            } else if lookahead.peek(Token![!=]) {
                let span = input.parse::<Token![!=]>()?.span();
                (Expr6::NEq, span)
            } else {
                return Ok(Expr6::Down(Box::new(e0)));
            };
            let e1 = input.parse::<Expr7>()?;
            Ok(op(Box::new(e0), opspan, Box::new(e1)))
        }
    }

    impl Into<ExprSpan> for Expr6 {
        fn into(self) -> ExprSpan {
            let (e0, op, opspan, e1) = match self {
                Self::Ge(e0, opspan, e1) => (e0, MathBinOp::Ge, opspan, e1),
                Self::Gt(e0, opspan, e1) => (e0, MathBinOp::Gt, opspan, e1),
                Self::Le(e0, opspan, e1) => (e0, MathBinOp::Le, opspan, e1),
                Self::Lt(e0, opspan, e1) => (e0, MathBinOp::Lt, opspan, e1),
                Self::Eq(e0, opspan, e1) => (e0, MathBinOp::Eq, opspan, e1),
                Self::NEq(e0, opspan, e1) => (e0, MathBinOp::NEq, opspan, e1),
                Self::Down(e) => return (*e).into(),
            };
            let e0: ExprSpan = (*e0).into();
            let e1: ExprSpan = (*e1).into();
            let span = e0.span().join(e1.span()).unwrap();
            ExprSpan(
                Expr::MathBinOp(Box::new(e0), op, opspan, Box::new(e1)),
                span,
            )
        }
    }

    pub(super) enum Expr7 {
        Not(Span, Box<Expr8>),
        Down(Box<Expr8>),
    }

    impl Parse for Expr7 {
        fn parse(input: ParseStream) -> syn::Result<Self> {
            if input.peek(Token![!]) {
                let span = input.parse::<Token![!]>()?.span();
                Ok(Expr7::Not(span, Box::new(input.parse()?)))
            } else {
                Ok(Expr7::Down(Box::new(input.parse()?)))
            }
        }
    }

    impl Into<ExprSpan> for Expr7 {
        fn into(self) -> ExprSpan {
            match self {
                Self::Not(opspan, e) => {
                    let e: ExprSpan = (*e).into();
                    let span = opspan.join(e.span()).unwrap();
                    ExprSpan(Expr::Not(opspan, Box::new(e)), span)
                }
                Self::Down(e) => (*e).into(),
            }
        }
    }

    pub(super) struct Expr8(Box<Expr9>, Box<Expr8bis>);

    impl Parse for Expr8 {
        fn parse(input: ParseStream) -> syn::Result<Self> {
            Ok(Expr8(Box::new(input.parse()?), Box::new(input.parse()?)))
        }
    }

    impl Into<ExprSpan> for Expr8 {
        fn into(self) -> ExprSpan {
            let e0: ExprSpan = (*self.0).into();
            self.1.into_with_ctx(e0)
        }
    }

    pub(super) enum Expr8bis {
        And(Span, Box<Expr9>, Box<Expr8bis>),
        Empty,
    }

    impl Parse for Expr8bis {
        fn parse(input: ParseStream) -> syn::Result<Self> {
            if input.peek(Token![&&]) {
                let opspan = input.parse::<Token![&&]>()?.span();
                let e0 = input.parse::<Expr9>()?;
                let e1 = input.parse::<Expr8bis>()?;
                Ok(Expr8bis::And(opspan, Box::new(e0), Box::new(e1)))
            } else {
                Ok(Expr8bis::Empty)
            }
        }
    }

    impl Expr8bis {
        fn into_with_ctx(self, e: ExprSpan) -> ExprSpan {
            match self {
                Self::And(opspan, e1, e2) => {
                    let e1: ExprSpan = (*e1).into();
                    let span = e.span().join(e1.span()).unwrap();
                    e2.into_with_ctx(ExprSpan(
                        Expr::MathBinOp(Box::new(e), MathBinOp::And, opspan, Box::new(e1)),
                        span,
                    ))
                }
                Self::Empty => e,
            }
        }
    }

    pub(super) struct Expr9(Box<Expr10>, Box<Expr9bis>);

    impl Parse for Expr9 {
        fn parse(input: ParseStream) -> syn::Result<Self> {
            Ok(Expr9(Box::new(input.parse()?), Box::new(input.parse()?)))
        }
    }

    impl Into<ExprSpan> for Expr9 {
        fn into(self) -> ExprSpan {
            let e0 = (*self.0).into();
            self.1.into_with_ctx(e0)
        }
    }

    pub(super) enum Expr9bis {
        Or(Span, Box<Expr10>, Box<Expr9bis>),
        Empty,
    }

    impl Parse for Expr9bis {
        fn parse(input: ParseStream) -> syn::Result<Self> {
            if input.peek(Token![||]) {
                let span = input.parse::<Token![||]>()?.span();
                let e0 = input.parse::<Expr10>()?;
                let e1 = input.parse::<Expr9bis>()?;
                Ok(Expr9bis::Or(span, Box::new(e0), Box::new(e1)))
            } else {
                Ok(Expr9bis::Empty)
            }
        }
    }

    impl Expr9bis {
        fn into_with_ctx(self, e: ExprSpan) -> ExprSpan {
            match self {
                Self::Or(opspan, e1, e2) => {
                    let e1: ExprSpan = (*e1).into();
                    let span = e.span().join(e1.span()).unwrap();
                    e2.into_with_ctx(ExprSpan(
                        Expr::MathBinOp(Box::new(e), MathBinOp::Or, opspan, Box::new(e1)),
                        span,
                    ))
                }
                Self::Empty => e,
            }
        }
    }

    pub(super) enum Expr10 {
        If(Span, Box<Expr0>, Box<Expr0>, Box<Expr0>, Span),
        Paren(Span, Box<Expr0>, Span),
        Unit(Span),
        Int(i64, Span),
        Float(f64, Span),
        Bool(bool, Span),
        Var(Ident),
        FunCall(Ident, Vec<Expr0>, Span),
        Merge(Ident, Box<Expr0>, Box<Expr0>, Span),
    }

    impl Parse for Expr10 {
        fn parse(input: ParseStream) -> syn::Result<Self> {
            let lookahead = input.lookahead1();
            if lookahead.peek(Token![if]) {
                let sp1 = input.parse::<Token![if]>()?.span();
                let cond = input.parse::<Expr0>()?;
                let then_branch;
                braced!(then_branch in input);
                let e1 = then_branch.parse::<Expr0>()?;
                let _ = input.parse::<Token![else]>()?;
                let else_branch;
                let sp2 = braced!(else_branch in input).span.close();
                let e2 = else_branch.parse::<Expr0>()?;
                Ok(Expr10::If(
                    sp1,
                    Box::new(cond),
                    Box::new(e1),
                    Box::new(e2),
                    sp2,
                ))
            } else if lookahead.peek(kw::merge) {
                let sp1 = input.parse::<kw::merge>()?.span();
                let cond = input.parse::<Ident>()?;
                let body;
                let sp2 = braced!(body in input).span.join();
                let b1 = body.parse::<LitBool>()?;
                let _ = body.parse::<Token![=>]>()?;
                let e1 = body.parse::<Expr0>()?;
                let _ = body.parse::<Token![,]>()?;
                let b2 = body.parse::<LitBool>()?;
                let _ = body.parse::<Token![=>]>()?;
                let e2 = body.parse::<Expr0>()?;
                let _ = body.parse::<Option<Token![,]>>()?;

                if !body.is_empty() {
                    return Err(body.error("Expected token }"));
                }
                if b1.value() == b2.value() {
                    return Err(body.error(format!("Found two {} branches in merge", b1.value())));
                }
                let (e1, e2) = if b1.value() { (e1, e2) } else { (e2, e1) };

                Ok(Expr10::Merge(
                    cond,
                    Box::new(e1),
                    Box::new(e2),
                    sp1.join(sp2).unwrap(),
                ))
            } else if lookahead.peek(Paren) {
                let content;
                let span = parenthesized!(content in input).span;
                if content.is_empty() {
                    Ok(Expr10::Unit(span.join()))
                } else {
                    let e = content.parse::<Expr0>()?;
                    Ok(Expr10::Paren(span.open(), Box::new(e), span.close()))
                }
            } else if lookahead.peek(LitInt) {
                let n_parse = input.parse::<LitInt>()?;
                let n = n_parse.base10_parse::<i64>()?;
                Ok(Expr10::Int(n, n_parse.span()))
            } else if lookahead.peek(LitFloat) {
                let x_parse = input.parse::<LitFloat>()?;
                let x = x_parse.base10_parse::<f64>()?;
                Ok(Expr10::Float(x, x_parse.span()))
            } else if lookahead.peek(LitBool) {
                let b_parse = input.parse::<LitBool>()?;
                let b = b_parse.value();
                Ok(Expr10::Bool(b, b_parse.span()))
            } else if lookahead.peek(Ident) {
                let id = input.parse::<Ident>()?;
                if input.peek(Paren) {
                    let content;
                    let span = parenthesized!(content in input).span.close();
                    let args: Vec<Expr0> = content
                        .parse_terminated(Expr0::parse, Token![,])?
                        .into_pairs()
                        .map(|pair| match pair {
                            Pair::Punctuated(t, _) | Pair::End(t) => t,
                        })
                        .collect();
                    Ok(Expr10::FunCall(id, args, span))
                } else {
                    Ok(Expr10::Var(id))
                }
            } else {
                Err(lookahead.error())
            }
        }
    }

    impl Into<ExprSpan> for Expr10 {
        fn into(self) -> ExprSpan {
            match self {
                Self::If(sp1, cond, e1, e2, sp2) => {
                    let cond = (*cond).into();
                    let e1: ExprSpan = (*e1).into();
                    let e2: ExprSpan = (*e2).into();

                    ExprSpan(
                        Expr::If(Box::new(cond), Box::new(e1), Box::new(e2)),
                        sp1.join(sp2).unwrap(),
                    )
                }
                Self::Paren(sp1, e, sp2) => {
                    let e: ExprSpan = (*e).into();
                    ExprSpan(e.inner(), sp1.join(sp2).unwrap())
                }
                Self::Int(n, sp) => ExprSpan(Expr::Int(n, sp), sp),
                Self::Float(x, sp) => ExprSpan(Expr::Float(x, sp), sp),
                Self::Bool(b, sp) => ExprSpan(Expr::Bool(b, sp), sp),
                Self::Var(id) => {
                    let span = id.span();
                    ExprSpan(Expr::Var(id), span)
                }
                Self::FunCall(id, args, sp) => {
                    let span = id.span().join(sp).unwrap();
                    ExprSpan(
                        Expr::FunCall(id, args.into_iter().map(Into::into).collect()),
                        span,
                    )
                }
                Self::Unit(span) => ExprSpan(Expr::Unit, span),
                Self::Merge(id, e1, e2, span) => ExprSpan(
                    Expr::Merge(id, Box::new((*e1).into()), Box::new((*e2).into())),
                    span,
                ),
            }
        }
    }
}

impl Parse for ExprSpan {
    fn parse(input: ParseStream) -> syn::Result<Self> {
        let e = input.parse::<expr_internals::Expr0>()?;

        Ok(e.into())
    }
}

pub struct DeclVar {
    pub id: Ident,
    pub ty: Type,
}

impl Parse for DeclVar {
    fn parse(input: ParseStream) -> syn::Result<Self> {
        let id = input.parse::<Ident>()?;
        let _ = input.parse::<Token![:]>()?;
        let ty = input.parse::<Type>()?;
        Ok(DeclVar { id, ty })
    }
}

pub struct Decl {
    pub vars: Vec<DeclVar>,
    pub expr: ExprSpan,
}

impl Parse for Decl {
    fn parse(input: ParseStream) -> syn::Result<Self> {
        let vars = if input.peek(Paren) {
            let content;
            parenthesized!(content in input);

            content
                .parse_terminated(DeclVar::parse, Token![,])?
                .into_pairs()
                .map(|pair| match pair {
                    Pair::Punctuated(t, _) | Pair::End(t) => t,
                })
                .collect()
        } else {
            Punctuated::<DeclVar, Token![,]>::parse_separated_nonempty(input)?
                .into_pairs()
                .map(|pair| match pair {
                    Pair::Punctuated(t, _) | Pair::End(t) => t,
                })
                .collect()
        };

        let _ = input.parse::<Token![=]>()?;
        let expr = input.parse::<ExprSpan>()?;

        Ok(Decl { vars, expr })
    }
}

pub struct Body(pub Vec<Decl>);

impl Parse for Body {
    fn parse(input: ParseStream) -> syn::Result<Self> {
        if input.peek(Token![where]) {
            let _ = input.parse::<Token![where]>()?;
            let decls: Vec<_> = Punctuated::<Decl, Token![,]>::parse_separated_nonempty(input)?
                .into_pairs()
                .map(|pair| match pair {
                    Pair::Punctuated(t, _) | Pair::End(t) => t,
                })
                .collect();
            if decls.is_empty() {
                return Err(input.error("A node with a `where` can't have an empty body"));
            }
            Ok(Body(decls))
        } else {
            Ok(Body(Vec::new()))
        }
    }
}

pub struct Node {
    pub name: Ident,
    pub params: NodeParams,
    pub ret: NodeReturn,
    pub body: Body,
}

pub struct NodeType {
    pub arg_types: Vec<Type>,
    pub ret_types: Vec<Type>,
}

impl Node {
    pub fn return_types(&self) -> Result<NodeType, Error> {
        let mut types = StringPatriciaMap::new();
        for equation in self.body.0.iter() {
            for var in equation.vars.iter() {
                types.insert(var.id.to_string(), var.ty);
            }
        }
        let ret_types = self
            .ret
            .0
            .iter()
            .map(|ident| {
                types
                    .get(ident.to_string())
                    .copied()
                    .ok_or_else(|| Error::undef_var(ident))
            })
            .collect::<Result<_, _>>()?;
        let arg_types = self.params.0.iter().map(|arg| arg.ty).collect();
        Ok(NodeType {
            arg_types,
            ret_types,
        })
    }
}

impl Parse for Node {
    fn parse(input: ParseStream) -> syn::Result<Self> {
        let _ = input.parse::<kw::node>()?;
        let name = input.parse::<Ident>()?;
        let params = input.parse::<NodeParams>()?;
        let _ = input.parse::<Token![=]>()?;
        let ret = input.parse::<NodeReturn>()?;
        let body = input.parse::<Body>()?;
        Ok(Node {
            name,
            params,
            ret,
            body,
        })
    }
}

pub struct Nodes(pub Vec<Node>);

impl Parse for Nodes {
    fn parse(input: ParseStream) -> syn::Result<Self> {
        Ok(Nodes(
            input
                .parse_terminated(Node::parse, Token![;])?
                .into_pairs()
                .map(|pair| match pair {
                    Pair::Punctuated(t, _) | Pair::End(t) => t,
                })
                .collect(),
        ))
    }
}<|MERGE_RESOLUTION|>--- conflicted
+++ resolved
@@ -19,13 +19,17 @@
     custom_keyword!(pre);
     custom_keyword!(merge);
     custom_keyword!(when);
-}
-
-#[derive(Clone, Copy, PartialEq, Eq)]
+    custom_keyword!(whennot);
+}
+
+#[derive(Clone, PartialEq, Eq)]
 pub enum Type {
+    Unit,
     Int64,
     Float64,
     Bool,
+    When(Box<Type>, Ident),
+    WhenNot(Box<Type>, Ident),
 }
 
 impl Parse for Type {
@@ -68,9 +72,12 @@
 impl Display for Type {
     fn fmt(&self, f: &mut std::fmt::Formatter<'_>) -> std::fmt::Result {
         match self {
+            Type::Unit => write!(f, "unit"),
             Type::Int64 => write!(f, "int"),
             Type::Float64 => write!(f, "float"),
             Type::Bool => write!(f, "bool"),
+            Type::When(ty, v) => write!(f, "{} on {}", ty, v),
+            Type::WhenNot(ty, v) => write!(f, "{} on not {}", ty, v),
         }
     }
 }
@@ -123,13 +130,6 @@
                 Pair::Punctuated(t, _) | Pair::End(t) => t,
             })
             .collect();
-<<<<<<< HEAD
-        // if ret.is_empty() {
-        //     return Err(input.error("Can't return no value"));
-        // }
-=======
-
->>>>>>> a6d67fe2
         Ok(NodeReturn(ret))
     }
 }
@@ -151,7 +151,7 @@
 }
 
 /// Expression grammar :
-/// E0 -> E1 when var | E1
+/// E0 -> E1 when var | E1 whennot var | E1
 /// E1 -> E2 -> E1 | E2
 /// E2 -> E2 + E3 | E1 - E3 | E3
 /// E3 -> E3 * E4 | E2 / E4 | E2 % E4 | E4
@@ -168,6 +168,7 @@
 ///     | (E0)
 /// <=========================>
 ///  E0 -> E1 when var
+///      | E1 whennot var
 ///      | E1
 ///  E1 -> E2 => E1
 ///      | E2
@@ -231,6 +232,7 @@
     Unit,
     Merge(Ident, Box<ExprSpan>, Box<ExprSpan>),
     When(Box<ExprSpan>, Span, Ident),
+    WhenNot(Box<ExprSpan>, Span, Ident),
 }
 pub struct ExprSpan(Expr, Span);
 
@@ -251,6 +253,7 @@
 
     pub(super) enum Expr0 {
         When(Box<Expr1>, Span, Ident),
+        WhenNot(Box<Expr1>, Span, Ident),
         Down(Box<Expr1>),
     }
 
@@ -261,6 +264,10 @@
                 let sp = input.parse::<kw::when>()?.span();
                 let id = input.parse::<Ident>()?;
                 Ok(Expr0::When(Box::new(e), sp, id))
+            } else if input.peek(kw::whennot) {
+                let sp = input.parse::<kw::whennot>()?.span();
+                let id = input.parse::<Ident>()?;
+                Ok(Expr0::WhenNot(Box::new(e), sp, id))
             } else {
                 Ok(Expr0::Down(Box::new(e)))
             }
@@ -274,6 +281,11 @@
                     let e: ExprSpan = (*e).into();
                     let sp = e.span().join(sp).unwrap().join(id.span()).unwrap();
                     ExprSpan(Expr::When(Box::new(e), sp, id), sp)
+                }
+                Self::WhenNot(e, sp, id) => {
+                    let e: ExprSpan = (*e).into();
+                    let sp = e.span().join(sp).unwrap().join(id.span()).unwrap();
+                    ExprSpan(Expr::WhenNot(Box::new(e), sp, id), sp)
                 }
                 Self::Down(e) => (*e).into(),
             }
@@ -971,7 +983,7 @@
         let mut types = StringPatriciaMap::new();
         for equation in self.body.0.iter() {
             for var in equation.vars.iter() {
-                types.insert(var.id.to_string(), var.ty);
+                types.insert(var.id.to_string(), var.ty.clone());
             }
         }
         let ret_types = self
@@ -981,11 +993,11 @@
             .map(|ident| {
                 types
                     .get(ident.to_string())
-                    .copied()
+                    .cloned()
                     .ok_or_else(|| Error::undef_var(ident))
             })
             .collect::<Result<_, _>>()?;
-        let arg_types = self.params.0.iter().map(|arg| arg.ty).collect();
+        let arg_types = self.params.0.iter().map(|arg| arg.ty.clone()).collect();
         Ok(NodeType {
             arg_types,
             ret_types,
