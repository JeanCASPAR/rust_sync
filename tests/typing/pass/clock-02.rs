use rust_sync::sync;

sync! {
    #![pass(1)]
<<<<<<< HEAD

=======
    
>>>>>>> 96287210
    node oui(c1 : bool, c2 : bool) = ()
    where
        c1on2 : bool on c2 = c1 when c2,
        a : float = merge c2 {
            true => merge c1on2 {
                true => (3.0 when c2) when c1on2,
                false => (2.0 when c2) whennot c1on2,
            },
            false => merge c1 {
                true => 1.0 when c1,
                false => 0.0 whennot c1,
            } whennot c2,
        };
}

fn main() {}<|MERGE_RESOLUTION|>--- conflicted
+++ resolved
@@ -2,11 +2,7 @@
 
 sync! {
     #![pass(1)]
-<<<<<<< HEAD
 
-=======
-    
->>>>>>> 96287210
     node oui(c1 : bool, c2 : bool) = ()
     where
         c1on2 : bool on c2 = c1 when c2,
